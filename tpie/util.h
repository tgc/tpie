// -*- Mode: C++; tab-width: 4; indent-tabs-mode: t; eval: (progn (c-set-style "stroustrup") (c-set-offset 'innamespace 0)); -*-
// vi:set ts=4 sts=4 sw=4 noet :
// Copyright 2009, The TPIE development team
// 
// This file is part of TPIE.
// 
// TPIE is free software: you can redistribute it and/or modify it under
// the terms of the GNU Lesser General Public License as published by the
// Free Software Foundation, either version 3 of the License, or (at your
// option) any later version.
// 
// TPIE is distributed in the hope that it will be useful, but WITHOUT ANY
// WARRANTY; without even the implied warranty of MERCHANTABILITY or
// FITNESS FOR A PARTICULAR PURPOSE.  See the GNU Lesser General Public
// License for more details.
// 
// You should have received a copy of the GNU Lesser General Public License
// along with TPIE.  If not, see <http://www.gnu.org/licenses/>

#ifndef __TPIE_UTIL_H__
#define __TPIE_UTIL_H__

<<<<<<< HEAD
#include <tpie/types.h>
=======
#include <tpie/portability.h>
>>>>>>> 6f0d17db
#include <cmath>
namespace tpie {

///////////////////////////////////////////////////////////////////////////
<<<<<<< HEAD
/// \brief Ignore an unused variable warning
/// \param x The variable that we are well aware is not beeing useod
=======
/// Avoid a unused variable warning
/// \param x the variable to ignore 
>>>>>>> 6f0d17db
///////////////////////////////////////////////////////////////////////////
template <typename T>
inline void unused(const T & x) {(void)x;}

void seed_random(uint32_t seed);
uint32_t random();
void remove(const std::string & path);
bool file_exists(const std::string & path);

<<<<<<< HEAD
#ifdef _WIN32
const char directory_delimiter = '\\';
#else
const char directory_delimiter = '/';
#endif

template <typename child_t> 
struct linear_memory_base {
	inline static offset_type memory_usage(offset_type size) {
		return floor( size * child_t::memory_coefficient() + child_t::memory_overhead() );
	}
=======
///////////////////////////////////////////////////////////////////////////
/// Any internal memory datastructur whos memory usage is linear
/// in the numebr of elements.
/// The structure must implement memory_cooeficient and
/// memory_overhead
///////////////////////////////////////////////////////////////////////////
template <typename child_t> 
struct linear_memory_base {

	///////////////////////////////////////////////////////////////////////////
	// Return the number of bytes required to create a datatstucture supporting 
	// a given number of elements
	// \param size The number of elements to support
	// \return The abount of memory required in bytes
	///////////////////////////////////////////////////////////////////////////
	inline static offset_type memory_usage(offset_type size) {
		return floor( size * child_t::memory_coefficient() + child_t::memory_overhead() );
	}

	///////////////////////////////////////////////////////////////////////////
	// Return the maximum number of elements that can be contained in 
	// in the stucture when it is allowed to fill a given number of bytes
	// \param memory The number of bytes the structure is allowed to occupie
	// \return The number of elements that will fit in the structure
	///////////////////////////////////////////////////////////////////////////
	inline static size_type memory_fits(size_type memory) {
		return floor( (memory - child_t::memory_overhead()) / child_t::memory_coefficient() );
	}
};

}
>>>>>>> 6f0d17db

	inline static memory_size_type memory_fits(memory_size_type memory) {
		return floor( (memory - child_t::memory_overhead()) / child_t::memory_coefficient() );
	}
};

}
#endif //__TPIE_UTIL_H__<|MERGE_RESOLUTION|>--- conflicted
+++ resolved
@@ -20,22 +20,14 @@
 #ifndef __TPIE_UTIL_H__
 #define __TPIE_UTIL_H__
 
-<<<<<<< HEAD
 #include <tpie/types.h>
-=======
 #include <tpie/portability.h>
->>>>>>> 6f0d17db
 #include <cmath>
 namespace tpie {
 
 ///////////////////////////////////////////////////////////////////////////
-<<<<<<< HEAD
 /// \brief Ignore an unused variable warning
 /// \param x The variable that we are well aware is not beeing useod
-=======
-/// Avoid a unused variable warning
-/// \param x the variable to ignore 
->>>>>>> 6f0d17db
 ///////////////////////////////////////////////////////////////////////////
 template <typename T>
 inline void unused(const T & x) {(void)x;}
@@ -45,19 +37,12 @@
 void remove(const std::string & path);
 bool file_exists(const std::string & path);
 
-<<<<<<< HEAD
 #ifdef _WIN32
 const char directory_delimiter = '\\';
 #else
 const char directory_delimiter = '/';
 #endif
 
-template <typename child_t> 
-struct linear_memory_base {
-	inline static offset_type memory_usage(offset_type size) {
-		return floor( size * child_t::memory_coefficient() + child_t::memory_overhead() );
-	}
-=======
 ///////////////////////////////////////////////////////////////////////////
 /// Any internal memory datastructur whos memory usage is linear
 /// in the numebr of elements.
@@ -89,12 +74,4 @@
 };
 
 }
->>>>>>> 6f0d17db
-
-	inline static memory_size_type memory_fits(memory_size_type memory) {
-		return floor( (memory - child_t::memory_overhead()) / child_t::memory_coefficient() );
-	}
-};
-
-}
 #endif //__TPIE_UTIL_H__