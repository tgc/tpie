// -*- mode: c++; tab-width: 4; indent-tabs-mode: t; eval: (progn (c-set-style "stroustrup") (c-set-offset 'innamespace 0)); -*-
// vi:set ts=4 sts=4 sw=4 noet :
// Copyright 2009, 2011, The TPIE development team
// 
// This file is part of TPIE.
// 
// TPIE is free software: you can redistribute it and/or modify it under
// the terms of the GNU Lesser General Public License as published by the
// Free Software Foundation, either version 3 of the License, or (at your
// option) any later version.
// 
// TPIE is distributed in the hope that it will be useful, but WITHOUT ANY
// WARRANTY; without even the implied warranty of MERCHANTABILITY or
// FITNESS FOR A PARTICULAR PURPOSE.  See the GNU Lesser General Public
// License for more details.
// 
// You should have received a copy of the GNU Lesser General Public License
// along with TPIE.  If not, see <http://www.gnu.org/licenses/>
#ifndef __TPIE_FILE_STREAM_H__
#define __TPIE_FILE_STREAM_H__
#include <tpie/tempname.h>
#include <tpie/file.h>
#include <tpie/memory.h>
///////////////////////////////////////////////////////////////////////////////
/// \file file_stream.h
/// \brief Simple class acting both as a tpie::file and a
/// tpie::file::stream.
///////////////////////////////////////////////////////////////////////////////

namespace tpie {

///////////////////////////////////////////////////////////////////////////////
/// \brief Simple class acting both as \ref file and a file::stream.
///
/// A file_stream basically supports every operation a \ref file or a
/// file::stream supports. This is used to access a file I/O-efficiently, and
/// is the direct replacement of the old ami::stream.
///
/// \tparam T The type of items stored in the stream.
///////////////////////////////////////////////////////////////////////////////
template <typename T>
class file_stream {
public:
	/** The type of the items stored in the stream */
	typedef T item_type;

	/////////////////////////////////////////////////////////////////////////
	/// \brief Construct a new file_stream.
	/// 
	/// \copydetails tpie::file::file(double blockFactor, file_accessor::file_accessor * fileAccessor)
	/////////////////////////////////////////////////////////////////////////
	inline file_stream(double blockFactor=1.0, 
					   file_accessor::file_accessor * fileAccessor=NULL)
		throw()
		// : m_file(blockFactor, fileAccessor), m_stream(m_file, 0)
		{

		m_size = 0;
		m_itemSize = sizeof(item_type);
		m_open = false;
		if (fileAccessor == 0)
			fileAccessor = new default_file_accessor();
		m_fileAccessor = fileAccessor;

		m_blockSize = block_size(blockFactor);
		m_blockItems = m_blockSize/m_itemSize;

		m_blockStartIndex = 0;
		m_nextBlock = std::numeric_limits<stream_size_type>::max();
		m_nextIndex = std::numeric_limits<memory_size_type>::max();
		m_index = std::numeric_limits<memory_size_type>::max();

		m_block.data = tpie_new_array<char>(block_memory_usage());
	};

	///////////////////////////////////////////////////////////////////////////
	/// Destroy a file_stream.
	///////////////////////////////////////////////////////////////////////////
	inline ~file_stream() {
		close();
		tpie_delete_array(m_block.data, block_memory_usage());
	}

	/////////////////////////////////////////////////////////////////////////
	/// \copydoc file_base::open
	/// \sa file_base::open
	/////////////////////////////////////////////////////////////////////////
	inline void open(const std::string & path,
					 file_base::access_type accessType=file_base::read_write,
					 memory_size_type userDataSize=0) throw (stream_exception) {
		close();
		m_canRead = accessType == file_base::read || accessType == file_base::read_write;
		m_canWrite = accessType == file_base::write || accessType == file_base::read_write;
<<<<<<< HEAD
		m_fileAccessor->open(path, m_canRead, m_canWrite, m_itemSize, m_blockSize, user_data_size);
=======
		m_fileAccessor->open(path, m_canRead, m_canWrite, m_itemSize, userDataSize);
>>>>>>> 5d00c610
		m_size = m_fileAccessor->size();
		m_open = true;
		
		m_blockStartIndex = 0;
		m_nextBlock = std::numeric_limits<stream_size_type>::max();
		m_nextIndex = std::numeric_limits<memory_size_type>::max();
		m_index = std::numeric_limits<memory_size_type>::max();

		m_block.size = 0;
		m_block.number = std::numeric_limits<stream_size_type>::max();
		m_block.dirty = false;
		
		initialize();
		seek(0);
	}


	/////////////////////////////////////////////////////////////////////////
	/// \copydoc file_base::read_user_data
	/// \sa file_base::read_user_data
	/////////////////////////////////////////////////////////////////////////
	template <typename TT>
	void read_user_data(TT & data) throw (stream_exception) {
		assert(m_open);
		if (sizeof(TT) != m_fileAccessor->user_data_size()) throw io_exception("Wrong user data size");
		m_fileAccessor->read_user_data(reinterpret_cast<void*>(&data));
	}

	/////////////////////////////////////////////////////////////////////////
	/// \copydoc file_base::write_user_data
	/// \sa file_base::write_user_data
	/////////////////////////////////////////////////////////////////////////
	template <typename TT>
	void write_user_data(const TT & data) {
		assert(m_open);
		if (sizeof(TT) != m_fileAccessor->user_data_size()) throw io_exception("Wrong user data size");
		m_fileAccessor->write_user_data(reinterpret_cast<const void*>(&data));
	}

	/////////////////////////////////////////////////////////////////////////
	/// \brief Close the file and release resources.
	///
	/// This will close the file and resources used by buffers and such.
	/////////////////////////////////////////////////////////////////////////
	inline void close() throw(stream_exception) {
		if (m_open) {
			flush_block();
			m_fileAccessor->close();
		}
		m_open = false;
	}
	
	/////////////////////////////////////////////////////////////////////////
	/// \copydoc file<T>::stream::write(const item_type & item)
	/// \sa file<T>::stream::write(const item_type & item)
	/////////////////////////////////////////////////////////////////////////
	inline void write(const item_type & item) throw(stream_exception) {
		assert(m_open);
#ifndef NDEBUG
		if (!is_writable())
			throw io_exception("Cannot write to read only stream");
#endif
		if (m_index >= m_blockItems) update_block();
		reinterpret_cast<T*>(m_block.data)[m_index++] = item;
		write_update();
	}

	/////////////////////////////////////////////////////////////////////////
	/// \copydoc file<T>::stream::write(const IT & start, const IT & end)
	/// \sa file<T>::stream::write(const IT & start, const IT & end)
	/////////////////////////////////////////////////////////////////////////
	template <typename IT>
	inline void write(const IT & start, const IT & end) throw(stream_exception) {
		assert(m_open);
		IT i = start;
		while (i != end) {
			if (m_index >= m_blockItems) update_block();

			IT blockmax = i + (m_blockItems-m_index);

			T * dest = reinterpret_cast<T*>(m_block.data) + m_index;

			IT till = std::min(end, blockmax);

			std::copy(i, till, dest);

			m_index += till - i;
			write_update();
			i = till;
		}
	}

	/////////////////////////////////////////////////////////////////////////
	/// \copydoc file<T>::stream::read()
	/// \sa file<T>::stream::read()
	/////////////////////////////////////////////////////////////////////////
	inline const item_type & read() throw(stream_exception) {
		assert(m_open);
		if (m_index >= m_block.size) {
			update_block();
			if (offset() >= size()) {
				throw end_of_stream_exception();
			}
		}
		return reinterpret_cast<T*>(m_block.data)[m_index++];
	}

	/////////////////////////////////////////////////////////////////////////
	/// \copydoc file<T>::stream::read(const IT & start, const IT & end)
	/// \sa file<T>::stream::read(const IT & start, const IT & end)
	/////////////////////////////////////////////////////////////////////////
	template <typename IT>
	inline void read(const IT & start, const IT & end) throw(stream_exception) {
		assert(m_open);
		IT i = start;
		while (i != end) {
			if (m_index >= m_blockItems) {
				// check to make sure we have enough items in the stream
				stream_size_type offs = offset();
				if (offs >= size()
					|| offs + (end-i) >= size()) {

					throw end_of_stream_exception();
				}

				// fetch next block from disk
				update_block();
			}

			T * src = reinterpret_cast<T*>(m_block.data) + m_index;

			// either read the rest of the block or until `end'
			memory_size_type count = std::min(m_blockItems-m_index, static_cast<memory_size_type>(end-i));

			std::copy(src, src + count, i);

			// advance output iterator
			i += count;

			// advance input position
			m_index += count;
		}
	}

	/////////////////////////////////////////////////////////////////////////
	/// \copydoc file<T>::stream::read_back()
	/// \sa file<T>::stream::read_back()
	/////////////////////////////////////////////////////////////////////////
	inline const item_type & read_back() throw(stream_exception) {
		assert(m_open);
		seek(-1, file_base::current);
		const item_type & i = read();
		seek(-1, file_base::current);
		return i;
	}

	/////////////////////////////////////////////////////////////////////////
	/// \copydoc file_base::stream::offset()
	/// \sa file_base::stream::offset()
	/////////////////////////////////////////////////////////////////////////
	inline stream_size_type offset() const throw() {
		assert(m_open);
		if (m_nextBlock == std::numeric_limits<stream_size_type>::max())
			return m_index + m_blockStartIndex;
		return m_nextIndex + m_nextBlock * m_blockItems;
	}

	/////////////////////////////////////////////////////////////////////////
	/// \copydoc file_base::path()
	/// \sa file_base::path()
	/////////////////////////////////////////////////////////////////////////
	inline const std::string & path() const throw() {
		assert(m_open);
		return m_fileAccessor->path();
	}

	/////////////////////////////////////////////////////////////////////////
	/// \copydoc file_base::size()
	/// \sa file_base::size()
	/////////////////////////////////////////////////////////////////////////
	inline stream_size_type size() const throw() {
		// XXX update_vars changes internal state in a way that is not visible
		// through the class interface.
		// therefore, a const_cast is warranted.
		const_cast<file_stream<T>*>(this)->update_vars();
		return m_size;
	}

	/////////////////////////////////////////////////////////////////////////
	/// \copydoc file_base::stream::can_read()
	/// \sa file_base::stream::can_read()
	/////////////////////////////////////////////////////////////////////////
	inline bool can_read() const throw() {
		assert(m_open);
		if (m_index < m_block.size) return true;
		return offset() < m_size;
	}

	/////////////////////////////////////////////////////////////////////////
	/// \copydoc file_base::stream::can_read_back()
	/// \sa file_base::stream::can_read_back()
	/////////////////////////////////////////////////////////////////////////
	inline bool can_read_back() const throw() {
		assert(m_open);
		const_cast<file_stream<T>*>(this)->update_vars();
		if (m_index <= m_block.size) return true;
		if (m_nextBlock == std::numeric_limits<stream_size_type>::max())
			return m_block.number != 0;
		else
			return true;
	}

	/////////////////////////////////////////////////////////////////////////
	/// \copydoc file_base::stream::seek()
	/// \sa file_base::stream::seek()
	/////////////////////////////////////////////////////////////////////////
	inline void seek(stream_offset_type offset, 
					 file_base::offset_type whence=file_base::beginning) 
		throw (stream_exception) {

		assert(m_open);
		if (whence == file_base::end)
			offset += size();
		else if (whence == file_base::current) {
			// are we seeking into the current block?
			if (offset >= 0 || static_cast<stream_size_type>(-offset) <= m_index) {
				stream_size_type new_index = static_cast<stream_offset_type>(offset+m_index);

				if (new_index < m_blockItems) {
					update_vars();
					m_index = new_index;
					return;
				}
			}

			offset += this->offset();
		}
		if (0 > offset || (stream_size_type)offset > size())
			throw io_exception("Tried to seek out of file");
		update_vars();
		stream_size_type b = static_cast<stream_size_type>(offset) / m_blockItems;
		m_index = static_cast<memory_size_type>(offset - b*m_blockItems);
		if (b == m_block.number) {
			m_nextBlock = std::numeric_limits<stream_size_type>::max();
			m_nextIndex = std::numeric_limits<memory_size_type>::max();
			assert(this->offset() == (stream_size_type)offset);
			return;
		}
		m_nextBlock = b;
		m_nextIndex = m_index;
		m_index = std::numeric_limits<memory_size_type>::max();
		assert(this->offset() == (stream_size_type)offset);
	}

	///////////////////////////////////////////////////////////////////////////
	/// \copydoc file_base::truncate()
	/// \sa file_base::truncate()
	///
	/// Note that when using a file_stream the stream will automatically be
	/// rewound if it is beyond the new end of the file. 
	///////////////////////////////////////////////////////////////////////////
	inline void truncate(stream_size_type size) {
		stream_size_type o=offset();
		//TODO flush current block here
		m_size = size;
		m_fileAccessor->truncate(size);
		seek(std::min(o, size));
	}

	///////////////////////////////////////////////////////////////////////////
	/// Check if we can read from the file.
	///
	/// \returns True if we can read from the file.
	///////////////////////////////////////////////////////////////////////////
	bool is_readable() const throw() {
		return m_canRead;
	}

	///////////////////////////////////////////////////////////////////////////
	/// Check if we can write to the file
	///
	/// \returns True if we can write to the file.
	///////////////////////////////////////////////////////////////////////////
	bool is_writable() const throw() {
		return m_canWrite;
	}

	///////////////////////////////////////////////////////////////////////////
	/// \brief Calculate the amount of memory used by a single file_stream.
	///
	/// \param blockFactor The block factor you pass to open.
	/// \param includeDefaultFileAccessor Unless you are supplying your own
	/// file accessor to open, leave this to be true.
	/// \returns The amount of memory maximally used by the count file_streams.
	///////////////////////////////////////////////////////////////////////////
	inline static memory_size_type memory_usage(
		float blockFactor=1.0,
		bool includeDefaultFileAccessor=true) throw() {
		// TODO
		memory_size_type x = sizeof(file_stream);
		x += block_memory_usage(blockFactor); // allocated in constructor
		if (includeDefaultFileAccessor)
			x += default_file_accessor::memory_usage();
		return x;
	}

private:
	struct block_t {
		memory_size_type size;
		stream_size_type number;
		bool dirty;
		char *data;
	};

	memory_size_type m_index;
	stream_size_type m_nextBlock;
	memory_size_type m_nextIndex;
	stream_size_type m_blockStartIndex;
	memory_size_type m_blockItems;
	memory_size_type m_blockSize;
	stream_size_type m_size;
	bool m_canRead;
	bool m_canWrite;
	memory_size_type m_itemSize;
	bool m_open;
	file_accessor::file_accessor * m_fileAccessor;

	block_t m_block;

	///////////////////////////////////////////////////////////////////////////
	/// \brief Use file_accessor to fetch indicated block number into m_block.
	///////////////////////////////////////////////////////////////////////////
	inline void get_block(stream_size_type block) {
		// If the file contains n full blocks (numbered 0 through n-1), we may
		// request any block in {0, 1, ... n}

		// If the file contains n-1 full blocks and a single non-full block, we may
		// request any block in {0, 1, ... n-1}

		// We capture this restraint with the assertion:
		assert(block * static_cast<stream_size_type>(m_blockItems) <= size());

		m_block.dirty = false;
		m_block.number = block;

		// calculate buffer size
		m_block.size = m_blockItems;
		if (static_cast<stream_size_type>(m_block.size) + m_block.number * static_cast<stream_size_type>(m_blockItems) > size())
			m_block.size = size() - m_block.number * m_blockItems;

		// populate buffer data
		if (m_block.size > 0 &&
			m_fileAccessor->read_block(m_block.data, m_block.number, m_block.size) != m_block.size) {
			throw io_exception("Incorrect number of items read");
		}
	}

	///////////////////////////////////////////////////////////////////////////
	/// \brief Fetch block from disk as indicated by m_nextBlock, writing old
	/// block to disk if needed.
	///////////////////////////////////////////////////////////////////////////
	inline void update_block() {
		if (m_nextBlock == std::numeric_limits<stream_size_type>::max()) {
			m_nextBlock = m_block.number+1;
			m_nextIndex = 0;
		}
		flush_block();
		get_block(m_nextBlock);
		m_blockStartIndex = m_nextBlock*static_cast<stream_size_type>(m_blockItems);
		m_index = m_nextIndex;
		m_nextBlock = std::numeric_limits<stream_size_type>::max();
		m_nextIndex = std::numeric_limits<memory_size_type>::max();
	}

	///////////////////////////////////////////////////////////////////////////
	/// \brief Write block to disk.
	///////////////////////////////////////////////////////////////////////////
	inline void flush_block() {
		if (m_block.dirty) {
			assert(m_canWrite);
			update_vars();
			m_fileAccessor->write_block(m_block.data, m_block.number, m_block.size);
		}
	}

	inline void update_vars() {
		if (m_block.dirty && m_index != std::numeric_limits<memory_size_type>::max()) {
			assert(m_index <= m_blockItems);
			m_block.size = std::max(m_block.size, m_index);
			m_size = std::max(m_size, static_cast<stream_size_type>(m_index)+m_blockStartIndex);
		}
	}

	inline void initialize() {
		flush_block();
		m_nextBlock = std::numeric_limits<stream_size_type>::max();
		m_nextIndex = std::numeric_limits<memory_size_type>::max();
		m_index = std::numeric_limits<memory_size_type>::max();
	}

	inline void write_update() {
		m_block.dirty = true;
	}

	////////////////////////////////////////////////////////////////////////////////
	/// \copydoc file_base<T>::block_size(double)
	////////////////////////////////////////////////////////////////////////////////
	static inline memory_size_type block_size(double blockFactor) throw () {
		return static_cast<memory_size_type>(2 * 1024*1024 * blockFactor);
	}

	////////////////////////////////////////////////////////////////////////////////
	/// \copydoc file_base<T>::calculate_block_factor(memory_size_type)
	////////////////////////////////////////////////////////////////////////////////
	static inline double calculate_block_factor(memory_size_type blockSize) throw () {
		return (double)blockSize / (double)block_size(1.0);
	}

	static inline memory_size_type block_memory_usage(double blockFactor) {
		return block_size(blockFactor);
	}

	inline memory_size_type block_memory_usage() {
		return m_blockItems * m_itemSize;
	}
};
}

#endif //__TPIE_FILE_STREAM_H__<|MERGE_RESOLUTION|>--- conflicted
+++ resolved
@@ -91,11 +91,7 @@
 		close();
 		m_canRead = accessType == file_base::read || accessType == file_base::read_write;
 		m_canWrite = accessType == file_base::write || accessType == file_base::read_write;
-<<<<<<< HEAD
-		m_fileAccessor->open(path, m_canRead, m_canWrite, m_itemSize, m_blockSize, user_data_size);
-=======
-		m_fileAccessor->open(path, m_canRead, m_canWrite, m_itemSize, userDataSize);
->>>>>>> 5d00c610
+		m_fileAccessor->open(path, m_canRead, m_canWrite, m_itemSize, m_blockSize, userDataSize);
 		m_size = m_fileAccessor->size();
 		m_open = true;
 		
