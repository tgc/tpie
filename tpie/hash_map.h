--- conflicted
+++ resolved
@@ -265,16 +265,10 @@
  		inline const data_t & value() const {return tbl.get(cur)->second;}
  		inline const value_t & operator*() const {return tbl.get(cur);}
  		inline const value_t * operator->() const {return &tbl.get(cur);}
-<<<<<<< HEAD
- 		inline bool operator==(const iter_base & o) const {return o.cur == cur;}
- 		inline bool operator!=(const iter_base & o) const {return o.cur != cur;}
-=======
-
 		template <typename IIT>
- 		inline bool operator==(iter_base<IIT> & o) const {return o.cur == cur;}
+ 		inline bool operator==(const iter_base<IIT> & o) const {return o.cur == cur;}
 		template <typename IIT>
- 		inline bool operator!=(iter_base<IIT> & o) const {return o.cur != cur;}
->>>>>>> 1c0ee6d9
+ 		inline bool operator!=(const iter_base<IIT> & o) const {return o.cur != cur;}
  		inline void operator++() {
 			++cur;
  			while (cur != tbl.end()) {
